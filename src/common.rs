//! Common types shared between the encoder and decoder
<<<<<<< HEAD
use crate::text_metadata::{EncodableTextChunk, ITXtChunk, TEXtChunk, ZTXtChunk};
#[allow(unused_imports)] // used by doc comments only
use crate::Filter;
=======
use crate::text_metadata::{ITXtChunk, TEXtChunk, ZTXtChunk};
>>>>>>> af389624
use crate::{chunk, encoder};
use io::Write;
use std::{borrow::Cow, convert::TryFrom, fmt, io};

/// Describes how a pixel is encoded.
#[derive(Debug, Clone, Copy, PartialEq, Eq)]
#[repr(u8)]
pub enum ColorType {
    /// 1 grayscale sample.
    Grayscale = 0,
    /// 1 red sample, 1 green sample, 1 blue sample.
    Rgb = 2,
    /// 1 sample for the palette index.
    Indexed = 3,
    /// 1 grayscale sample, then 1 alpha sample.
    GrayscaleAlpha = 4,
    /// 1 red sample, 1 green sample, 1 blue sample, and finally, 1 alpha sample.
    Rgba = 6,
}

impl ColorType {
    /// Returns the number of samples used per pixel encoded in this way.
    pub fn samples(self) -> usize {
        self.samples_u8().into()
    }

    pub(crate) fn samples_u8(self) -> u8 {
        use self::ColorType::*;
        match self {
            Grayscale | Indexed => 1,
            Rgb => 3,
            GrayscaleAlpha => 2,
            Rgba => 4,
        }
    }

    /// u8 -> Self. Temporary solution until Rust provides a canonical one.
    pub fn from_u8(n: u8) -> Option<ColorType> {
        match n {
            0 => Some(ColorType::Grayscale),
            2 => Some(ColorType::Rgb),
            3 => Some(ColorType::Indexed),
            4 => Some(ColorType::GrayscaleAlpha),
            6 => Some(ColorType::Rgba),
            _ => None,
        }
    }

    pub(crate) fn checked_raw_row_length(self, depth: BitDepth, width: u32) -> Option<usize> {
        // No overflow can occur in 64 bits, we multiply 32-bit with 5 more bits.
        let bits = u64::from(width) * u64::from(self.samples_u8()) * u64::from(depth.into_u8());
        TryFrom::try_from(1 + (bits + 7) / 8).ok()
    }

    pub(crate) fn raw_row_length_from_width(self, depth: BitDepth, width: u32) -> usize {
        let samples = width as usize * self.samples();
        1 + match depth {
            BitDepth::Sixteen => samples * 2,
            BitDepth::Eight => samples,
            subbyte => {
                let samples_per_byte = 8 / subbyte as usize;
                let whole = samples / samples_per_byte;
                let fract = usize::from(samples % samples_per_byte > 0);
                whole + fract
            }
        }
    }

    pub(crate) fn is_combination_invalid(self, bit_depth: BitDepth) -> bool {
        // Section 11.2.2 of the PNG standard disallows several combinations
        // of bit depth and color type
        ((bit_depth == BitDepth::One || bit_depth == BitDepth::Two || bit_depth == BitDepth::Four)
            && (self == ColorType::Rgb
                || self == ColorType::GrayscaleAlpha
                || self == ColorType::Rgba))
            || (bit_depth == BitDepth::Sixteen && self == ColorType::Indexed)
    }

    pub(crate) fn bits_per_pixel(&self, bit_depth: BitDepth) -> usize {
        self.samples() * bit_depth as usize
    }

    pub(crate) fn bytes_per_pixel(&self, bit_depth: BitDepth) -> usize {
        // If adjusting this for expansion or other transformation passes, remember to keep the old
        // implementation for bpp_in_prediction, which is internal to the png specification.
        self.samples() * ((bit_depth as usize + 7) >> 3)
    }
}

/// Bit depth of the PNG file.
/// Specifies the number of bits per sample.
#[derive(Debug, Clone, Copy, PartialEq, Eq)]
#[repr(u8)]
pub enum BitDepth {
    One = 1,
    Two = 2,
    Four = 4,
    Eight = 8,
    Sixteen = 16,
}

/// Internal count of bytes per pixel.
/// This is used for filtering which never uses sub-byte units. This essentially reduces the number
/// of possible byte chunk lengths to a very small set of values appropriate to be defined as an
/// enum.
#[derive(Debug, Clone, Copy)]
#[repr(u8)]
pub(crate) enum BytesPerPixel {
    One = 1,
    Two = 2,
    Three = 3,
    Four = 4,
    Six = 6,
    Eight = 8,
}

impl BitDepth {
    /// u8 -> Self. Temporary solution until Rust provides a canonical one.
    pub fn from_u8(n: u8) -> Option<BitDepth> {
        match n {
            1 => Some(BitDepth::One),
            2 => Some(BitDepth::Two),
            4 => Some(BitDepth::Four),
            8 => Some(BitDepth::Eight),
            16 => Some(BitDepth::Sixteen),
            _ => None,
        }
    }

    pub(crate) fn into_u8(self) -> u8 {
        self as u8
    }
}

/// Pixel dimensions information
#[derive(Clone, Copy, Debug)]
pub struct PixelDimensions {
    /// Pixels per unit, X axis
    pub xppu: u32,
    /// Pixels per unit, Y axis
    pub yppu: u32,
    /// Either *Meter* or *Unspecified*
    pub unit: Unit,
}

#[derive(Debug, Clone, Copy, PartialEq, Eq)]
#[repr(u8)]
/// Physical unit of the pixel dimensions
pub enum Unit {
    Unspecified = 0,
    Meter = 1,
}

impl Unit {
    /// u8 -> Self. Temporary solution until Rust provides a canonical one.
    pub fn from_u8(n: u8) -> Option<Unit> {
        match n {
            0 => Some(Unit::Unspecified),
            1 => Some(Unit::Meter),
            _ => None,
        }
    }
}

/// How to reset buffer of an animated png (APNG) at the end of a frame.
#[derive(Debug, Clone, Copy, PartialEq, Eq)]
#[repr(u8)]
pub enum DisposeOp {
    /// Leave the buffer unchanged.
    None = 0,
    /// Clear buffer with the background color.
    Background = 1,
    /// Reset the buffer to the state before the current frame.
    Previous = 2,
}

impl DisposeOp {
    /// u8 -> Self. Using enum_primitive or transmute is probably the right thing but this will do for now.
    pub fn from_u8(n: u8) -> Option<DisposeOp> {
        match n {
            0 => Some(DisposeOp::None),
            1 => Some(DisposeOp::Background),
            2 => Some(DisposeOp::Previous),
            _ => None,
        }
    }
}

impl fmt::Display for DisposeOp {
    fn fmt(&self, f: &mut fmt::Formatter) -> fmt::Result {
        let name = match *self {
            DisposeOp::None => "DISPOSE_OP_NONE",
            DisposeOp::Background => "DISPOSE_OP_BACKGROUND",
            DisposeOp::Previous => "DISPOSE_OP_PREVIOUS",
        };
        write!(f, "{}", name)
    }
}

/// How pixels are written into the buffer.
#[derive(Debug, Clone, Copy, PartialEq, Eq)]
#[repr(u8)]
pub enum BlendOp {
    /// Pixels overwrite the value at their position.
    Source = 0,
    /// The new pixels are blended into the current state based on alpha.
    Over = 1,
}

impl BlendOp {
    /// u8 -> Self. Using enum_primitive or transmute is probably the right thing but this will do for now.
    pub fn from_u8(n: u8) -> Option<BlendOp> {
        match n {
            0 => Some(BlendOp::Source),
            1 => Some(BlendOp::Over),
            _ => None,
        }
    }
}

impl fmt::Display for BlendOp {
    fn fmt(&self, f: &mut fmt::Formatter) -> fmt::Result {
        let name = match *self {
            BlendOp::Source => "BLEND_OP_SOURCE",
            BlendOp::Over => "BLEND_OP_OVER",
        };
        write!(f, "{}", name)
    }
}

/// Frame control information
#[derive(Clone, Copy, Debug)]
pub struct FrameControl {
    /// Sequence number of the animation chunk, starting from 0
    pub sequence_number: u32,
    /// Width of the following frame
    pub width: u32,
    /// Height of the following frame
    pub height: u32,
    /// X position at which to render the following frame
    pub x_offset: u32,
    /// Y position at which to render the following frame
    pub y_offset: u32,
    /// Frame delay fraction numerator
    pub delay_num: u16,
    /// Frame delay fraction denominator
    pub delay_den: u16,
    /// Type of frame area disposal to be done after rendering this frame
    pub dispose_op: DisposeOp,
    /// Type of frame area rendering for this frame
    pub blend_op: BlendOp,
}

impl Default for FrameControl {
    fn default() -> FrameControl {
        FrameControl {
            sequence_number: 0,
            width: 0,
            height: 0,
            x_offset: 0,
            y_offset: 0,
            delay_num: 1,
            delay_den: 30,
            dispose_op: DisposeOp::None,
            blend_op: BlendOp::Source,
        }
    }
}

impl FrameControl {
    pub fn set_seq_num(&mut self, s: u32) {
        self.sequence_number = s;
    }

    pub fn inc_seq_num(&mut self, i: u32) {
        self.sequence_number += i;
    }

    pub fn encode<W: Write>(self, w: &mut W) -> encoder::Result<()> {
        let mut data = [0u8; 26];
        data[..4].copy_from_slice(&self.sequence_number.to_be_bytes());
        data[4..8].copy_from_slice(&self.width.to_be_bytes());
        data[8..12].copy_from_slice(&self.height.to_be_bytes());
        data[12..16].copy_from_slice(&self.x_offset.to_be_bytes());
        data[16..20].copy_from_slice(&self.y_offset.to_be_bytes());
        data[20..22].copy_from_slice(&self.delay_num.to_be_bytes());
        data[22..24].copy_from_slice(&self.delay_den.to_be_bytes());
        data[24] = self.dispose_op as u8;
        data[25] = self.blend_op as u8;

        encoder::write_chunk(w, chunk::fcTL, &data)
    }
}

/// Animation control information
#[derive(Clone, Copy, Debug)]
pub struct AnimationControl {
    /// Number of frames
    pub num_frames: u32,
    /// Number of times to loop this APNG.  0 indicates infinite looping.
    pub num_plays: u32,
}

impl AnimationControl {
    pub fn encode<W: Write>(self, w: &mut W) -> encoder::Result<()> {
        let mut data = [0; 8];
        data[..4].copy_from_slice(&self.num_frames.to_be_bytes());
        data[4..].copy_from_slice(&self.num_plays.to_be_bytes());
        encoder::write_chunk(w, chunk::acTL, &data)
    }
}

/// The type and strength of applied compression.
///
/// This is a simple, high-level interface that will automatically choose
/// the appropriate DEFLATE compression mode and PNG filter.
///
/// If you need more control over the encoding paramters,
/// you can set the [DeflateCompression] and [Filter] manually.
#[derive(Debug, Clone, Copy)]
#[non_exhaustive]
pub enum Compression {
    /// No compression whatsoever. Fastest, but results in large files.
    NoCompression,
    /// Extremely fast but light compression.
    Fastest,
    /// Extremely fast compression with a decent compression ratio.
    ///
    /// Significantly outperforms libpng and other popular encoders
    /// by using a [specialized DEFLATE implementation tuned for PNG](https://crates.io/crates/fdeflate),
    /// while still providing better compression ratio than the fastest modes of other encoders.
    Fast,
    /// Balances encoding speed and compression ratio
    Balanced,
    /// Spend more time to produce a slightly smaller file than with `Default`
    High,
}

impl Default for Compression {
    fn default() -> Self {
        Self::Balanced
    }
}

/// Advanced compression settings with more customization options than [Compression].
///
/// Note that this setting only affects DEFLATE compression.
/// Another setting that influences the compression ratio and lets you choose
/// between encoding speed and compression ratio is the [Filter].
///
/// ### Stability guarantees
///
/// The implementation details of DEFLATE compression may evolve over time,
/// even without a semver-breaking change to the version of `png` crate.
///
/// If a certain compression setting is superseded by other options,
/// it may be marked deprecated and remapped to a different option.
/// You will see a deprecation notice when compiling code relying on such options.
#[non_exhaustive]
#[derive(Debug, Clone, Copy)]
pub enum DeflateCompression {
    /// Do not compress the data at all.
    ///
    /// Useful for incompressible images,
    /// or when speed is paramount and you don't care about size at all.
    ///
    /// This mode also disables filters, forcing [Filter::NoFilter].
    NoCompression,

    /// Excellent for creating lightly compressed PNG images very quickly.
    ///
    /// Uses the [fdeflate](https://crates.io/crates/fdeflate) crate under the hood
    /// to achieve speeds far exceeding what libpng is capable of
    /// while still providing a decent compression ratio.
    ///
    /// Images encoded in this mode can also be decoded by the `png` crate slightly faster than usual.
    /// Other decoders (e.g. libpng) do not get a decoding speed boost from this mode.
    FdeflateUltraFast,

    /// Uses [flate2](https://crates.io/crates/flate2) crate with the specified [compression level](flate2::Compression::new).
    ///
    /// Flate2 has several backends that make different trade-offs.
    /// See the flate2 documentation for the available backends for more information.
    Flate2(u8),
    // Other variants can be added in the future
}

impl Default for DeflateCompression {
    fn default() -> Self {
        Self::from_simple(Compression::Balanced)
    }
}

impl DeflateCompression {
    pub(crate) fn from_simple(value: Compression) -> Self {
        match value {
            Compression::NoCompression => Self::NoCompression,
            Compression::Fastest => Self::FdeflateUltraFast,
            Compression::Fast => Self::FdeflateUltraFast,
            Compression::Balanced => Self::Flate2(flate2::Compression::default().level() as u8),
            Compression::High => Self::Flate2(flate2::Compression::best().level() as u8),
        }
    }

    pub(crate) fn closest_flate2_level(&self) -> flate2::Compression {
        match self {
            DeflateCompression::NoCompression => flate2::Compression::none(),
            DeflateCompression::FdeflateUltraFast => flate2::Compression::new(1),
            DeflateCompression::Flate2(level) => flate2::Compression::new(u32::from(*level)),
        }
    }
}

/// An unsigned integer scaled version of a floating point value,
/// equivalent to an integer quotient with fixed denominator (100_000)).
#[derive(Clone, Copy, Debug, PartialEq, Eq)]
pub struct ScaledFloat(u32);

impl ScaledFloat {
    const SCALING: f32 = 100_000.0;

    /// Gets whether the value is within the clamped range of this type.
    pub fn in_range(value: f32) -> bool {
        value >= 0.0 && (value * Self::SCALING).floor() <= u32::MAX as f32
    }

    /// Gets whether the value can be exactly converted in round-trip.
    #[allow(clippy::float_cmp)] // Stupid tool, the exact float compare is _the entire point_.
    pub fn exact(value: f32) -> bool {
        let there = Self::forward(value);
        let back = Self::reverse(there);
        value == back
    }

    fn forward(value: f32) -> u32 {
        (value.max(0.0) * Self::SCALING).floor() as u32
    }

    fn reverse(encoded: u32) -> f32 {
        encoded as f32 / Self::SCALING
    }

    /// Slightly inaccurate scaling and quantization.
    /// Clamps the value into the representable range if it is negative or too large.
    pub fn new(value: f32) -> Self {
        Self(Self::forward(value))
    }

    /// Fully accurate construction from a value scaled as per specification.
    pub fn from_scaled(val: u32) -> Self {
        Self(val)
    }

    /// Get the accurate encoded value.
    pub fn into_scaled(self) -> u32 {
        self.0
    }

    /// Get the unscaled value as a floating point.
    pub fn into_value(self) -> f32 {
        Self::reverse(self.0)
    }

    pub(crate) fn encode_gama<W: Write>(self, w: &mut W) -> encoder::Result<()> {
        encoder::write_chunk(w, chunk::gAMA, &self.into_scaled().to_be_bytes())
    }
}

/// Chromaticities of the color space primaries
#[derive(Clone, Copy, Debug, PartialEq, Eq)]
pub struct SourceChromaticities {
    pub white: (ScaledFloat, ScaledFloat),
    pub red: (ScaledFloat, ScaledFloat),
    pub green: (ScaledFloat, ScaledFloat),
    pub blue: (ScaledFloat, ScaledFloat),
}

impl SourceChromaticities {
    pub fn new(white: (f32, f32), red: (f32, f32), green: (f32, f32), blue: (f32, f32)) -> Self {
        SourceChromaticities {
            white: (ScaledFloat::new(white.0), ScaledFloat::new(white.1)),
            red: (ScaledFloat::new(red.0), ScaledFloat::new(red.1)),
            green: (ScaledFloat::new(green.0), ScaledFloat::new(green.1)),
            blue: (ScaledFloat::new(blue.0), ScaledFloat::new(blue.1)),
        }
    }

    #[rustfmt::skip]
    pub fn to_be_bytes(self) -> [u8; 32] {
        let white_x = self.white.0.into_scaled().to_be_bytes();
        let white_y = self.white.1.into_scaled().to_be_bytes();
        let red_x   = self.red.0.into_scaled().to_be_bytes();
        let red_y   = self.red.1.into_scaled().to_be_bytes();
        let green_x = self.green.0.into_scaled().to_be_bytes();
        let green_y = self.green.1.into_scaled().to_be_bytes();
        let blue_x  = self.blue.0.into_scaled().to_be_bytes();
        let blue_y  = self.blue.1.into_scaled().to_be_bytes();
        [
            white_x[0], white_x[1], white_x[2], white_x[3],
            white_y[0], white_y[1], white_y[2], white_y[3],
            red_x[0],   red_x[1],   red_x[2],   red_x[3],
            red_y[0],   red_y[1],   red_y[2],   red_y[3],
            green_x[0], green_x[1], green_x[2], green_x[3],
            green_y[0], green_y[1], green_y[2], green_y[3],
            blue_x[0],  blue_x[1],  blue_x[2],  blue_x[3],
            blue_y[0],  blue_y[1],  blue_y[2],  blue_y[3],
        ]
    }

    pub fn encode<W: Write>(self, w: &mut W) -> encoder::Result<()> {
        encoder::write_chunk(w, chunk::cHRM, &self.to_be_bytes())
    }
}

/// The rendering intent for an sRGB image.
///
/// Presence of this data also indicates that the image conforms to the sRGB color space.
#[repr(u8)]
#[derive(Clone, Copy, Debug, PartialEq, Eq)]
pub enum SrgbRenderingIntent {
    /// For images preferring good adaptation to the output device gamut at the expense of colorimetric accuracy, such as photographs.
    Perceptual = 0,
    /// For images requiring colour appearance matching (relative to the output device white point), such as logos.
    RelativeColorimetric = 1,
    /// For images preferring preservation of saturation at the expense of hue and lightness, such as charts and graphs.
    Saturation = 2,
    /// For images requiring preservation of absolute colorimetry, such as previews of images destined for a different output device (proofs).
    AbsoluteColorimetric = 3,
}

impl SrgbRenderingIntent {
    pub(crate) fn into_raw(self) -> u8 {
        self as u8
    }

    pub(crate) fn from_raw(raw: u8) -> Option<Self> {
        match raw {
            0 => Some(SrgbRenderingIntent::Perceptual),
            1 => Some(SrgbRenderingIntent::RelativeColorimetric),
            2 => Some(SrgbRenderingIntent::Saturation),
            3 => Some(SrgbRenderingIntent::AbsoluteColorimetric),
            _ => None,
        }
    }

    pub fn encode<W: Write>(self, w: &mut W) -> encoder::Result<()> {
        encoder::write_chunk(w, chunk::sRGB, &[self.into_raw()])
    }
}

/// Coding-independent code points (cICP) specify the color space (primaries),
/// transfer function, matrix coefficients and scaling factor of the image using
/// the code points specified in [ITU-T-H.273](https://www.itu.int/rec/T-REC-H.273).
///
/// See https://www.w3.org/TR/png-3/#cICP-chunk for more details.
#[derive(Clone, Copy, Debug, PartialEq, Eq)]
pub struct CodingIndependentCodePoints {
    /// Id number of the color primaries defined in
    /// [ITU-T-H.273](https://www.itu.int/rec/T-REC-H.273) in "Table 2 -
    /// Interpretation of colour primaries (ColourPrimaries) value".
    pub color_primaries: u8,

    /// Id number of the transfer characteristics defined in
    /// [ITU-T-H.273](https://www.itu.int/rec/T-REC-H.273) in "Table 3 -
    /// Interpretation of transfer characteristics (TransferCharacteristics)
    /// value".
    pub transfer_function: u8,

    /// Id number of the matrix coefficients defined in
    /// [ITU-T-H.273](https://www.itu.int/rec/T-REC-H.273) in "Table 4 -
    /// Interpretation of matrix coefficients (MatrixCoefficients) value".
    ///
    /// This field is included to faithfully replicate the base
    /// [ITU-T-H.273](https://www.itu.int/rec/T-REC-H.273) specification, but matrix coefficients
    /// will always be set to 0, because RGB is currently the only supported color mode in PNG.
    pub matrix_coefficients: u8,

    /// Whether the image is
    /// [a full range image](https://www.w3.org/TR/png-3/#dfn-full-range-image)
    /// or
    /// [a narrow range image](https://www.w3.org/TR/png-3/#dfn-narrow-range-image).
    ///
    /// This field is included to faithfully replicate the base
    /// [ITU-T-H.273](https://www.itu.int/rec/T-REC-H.273) specification, but it has limited
    /// practical application to PNG images, because narrow-range images are [quite
    /// rare](https://github.com/w3c/png/issues/312#issuecomment-2327349614) in practice.
    pub is_video_full_range_image: bool,
}

/// Mastering Display Color Volume (mDCV) used at the point of content creation,
/// as specified in [SMPTE-ST-2086](https://ieeexplore.ieee.org/stamp/stamp.jsp?arnumber=8353899).
///
/// See https://www.w3.org/TR/png-3/#mDCV-chunk for more details.
#[derive(Clone, Copy, Debug, PartialEq, Eq)]
pub struct MasteringDisplayColorVolume {
    /// Mastering display chromaticities.
    pub chromaticities: SourceChromaticities,

    /// Mastering display maximum luminance.
    ///
    /// The value is expressed in units of 0.0001 cd/m^2 - for example if this field
    /// is set to `10000000` then it indicates 1000 cd/m^2.
    pub max_luminance: u32,

    /// Mastering display minimum luminance.
    ///
    /// The value is expressed in units of 0.0001 cd/m^2 - for example if this field
    /// is set to `10000000` then it indicates 1000 cd/m^2.
    pub min_luminance: u32,
}

/// Content light level information of HDR content.
///
/// See https://www.w3.org/TR/png-3/#cLLI-chunk for more details.
#[derive(Clone, Copy, Debug, PartialEq, Eq)]
pub struct ContentLightLevelInfo {
    /// Maximum Content Light Level indicates the maximum light level of any
    /// single pixel (in cd/m^2, also known as nits) of the entire playback
    /// sequence.
    ///
    /// The value is expressed in units of 0.0001 cd/m^2 - for example if this field
    /// is set to `10000000` then it indicates 1000 cd/m^2.
    ///
    /// A value of zero means that the value is unknown or not currently calculable.
    pub max_content_light_level: u32,

    /// Maximum Frame Average Light Level indicates the maximum value of the
    /// frame average light level (in cd/m^2, also known as nits) of the entire
    /// playback sequence. It is calculated by first averaging the decoded
    /// luminance values of all the pixels in each frame, and then using the
    /// value for the frame with the highest value.
    ///
    /// The value is expressed in units of 0.0001 cd/m^2 - for example if this field
    /// is set to `10000000` then it indicates 1000 cd/m^2.
    ///
    /// A value of zero means that the value is unknown or not currently calculable.
    pub max_frame_average_light_level: u32,
}

/// PNG info struct
#[derive(Clone, Debug)]
#[non_exhaustive]
pub struct Info<'a> {
    pub width: u32,
    pub height: u32,
    pub bit_depth: BitDepth,
    /// How colors are stored in the image.
    pub color_type: ColorType,
    pub interlaced: bool,
    /// The image's `sBIT` chunk, if present; contains significant bits of the sample.
    pub sbit: Option<Cow<'a, [u8]>>,
    /// The image's `tRNS` chunk, if present; contains the alpha channel of the image's palette, 1 byte per entry.
    pub trns: Option<Cow<'a, [u8]>>,
    pub pixel_dims: Option<PixelDimensions>,
    /// The image's `PLTE` chunk, if present; contains the RGB channels (in that order) of the image's palettes, 3 bytes per entry (1 per channel).
    pub palette: Option<Cow<'a, [u8]>>,
    /// The contents of the image's gAMA chunk, if present.
    /// Prefer `source_gamma` to also get the derived replacement gamma from sRGB chunks.
    pub gama_chunk: Option<ScaledFloat>,
    /// The contents of the image's `cHRM` chunk, if present.
    /// Prefer `source_chromaticities` to also get the derived replacements from sRGB chunks.
    pub chrm_chunk: Option<SourceChromaticities>,
    /// The contents of the image's `bKGD` chunk, if present.
    pub bkgd: Option<Cow<'a, [u8]>>,

    pub frame_control: Option<FrameControl>,
    pub animation_control: Option<AnimationControl>,
<<<<<<< HEAD
    /// Controls the DEFLATE compression options. Influences the trade-off between compression speed and ratio, along with filters.
    pub compression_deflate: DeflateCompression,
=======
>>>>>>> af389624
    /// Gamma of the source system.
    /// Set by both `gAMA` as well as to a replacement by `sRGB` chunk.
    pub source_gamma: Option<ScaledFloat>,
    /// Chromaticities of the source system.
    /// Set by both `cHRM` as well as to a replacement by `sRGB` chunk.
    pub source_chromaticities: Option<SourceChromaticities>,
    /// The rendering intent of an SRGB image.
    ///
    /// Presence of this value also indicates that the image conforms to the SRGB color space.
    pub srgb: Option<SrgbRenderingIntent>,
    /// The ICC profile for the image.
    pub icc_profile: Option<Cow<'a, [u8]>>,
    /// The coding-independent code points for video signal type identification of the image.
    pub coding_independent_code_points: Option<CodingIndependentCodePoints>,
    /// The mastering display color volume for the image.
    pub mastering_display_color_volume: Option<MasteringDisplayColorVolume>,
    /// The content light information for the image.
    pub content_light_level: Option<ContentLightLevelInfo>,
    /// The EXIF metadata for the image.
    pub exif_metadata: Option<Cow<'a, [u8]>>,
    /// tEXt field
    pub uncompressed_latin1_text: Vec<TEXtChunk>,
    /// zTXt field
    pub compressed_latin1_text: Vec<ZTXtChunk>,
    /// iTXt field
    pub utf8_text: Vec<ITXtChunk>,
}

impl Default for Info<'_> {
    fn default() -> Info<'static> {
        Info {
            width: 0,
            height: 0,
            bit_depth: BitDepth::Eight,
            color_type: ColorType::Grayscale,
            interlaced: false,
            palette: None,
            sbit: None,
            trns: None,
            gama_chunk: None,
            chrm_chunk: None,
            bkgd: None,
            pixel_dims: None,
            frame_control: None,
            animation_control: None,
<<<<<<< HEAD
            compression_deflate: DeflateCompression::default(),
=======
>>>>>>> af389624
            source_gamma: None,
            source_chromaticities: None,
            srgb: None,
            icc_profile: None,
            coding_independent_code_points: None,
            mastering_display_color_volume: None,
            content_light_level: None,
            exif_metadata: None,
            uncompressed_latin1_text: Vec::new(),
            compressed_latin1_text: Vec::new(),
            utf8_text: Vec::new(),
        }
    }
}

impl Info<'_> {
    /// A utility constructor for a default info with width and height.
    pub fn with_size(width: u32, height: u32) -> Self {
        Info {
            width,
            height,
            ..Default::default()
        }
    }

    /// Size of the image, width then height.
    pub fn size(&self) -> (u32, u32) {
        (self.width, self.height)
    }

    /// Returns true if the image is an APNG image.
    pub fn is_animated(&self) -> bool {
        self.frame_control.is_some() && self.animation_control.is_some()
    }

    /// Returns the frame control information of the image.
    pub fn animation_control(&self) -> Option<&AnimationControl> {
        self.animation_control.as_ref()
    }

    /// Returns the frame control information of the current frame
    pub fn frame_control(&self) -> Option<&FrameControl> {
        self.frame_control.as_ref()
    }

    /// Returns the number of bits per pixel.
    pub fn bits_per_pixel(&self) -> usize {
        self.color_type.bits_per_pixel(self.bit_depth)
    }

    /// Returns the number of bytes per pixel.
    pub fn bytes_per_pixel(&self) -> usize {
        // If adjusting this for expansion or other transformation passes, remember to keep the old
        // implementation for bpp_in_prediction, which is internal to the png specification.
        self.color_type.bytes_per_pixel(self.bit_depth)
    }

    /// Return the number of bytes for this pixel used in prediction.
    ///
    /// Some filters use prediction, over the raw bytes of a scanline. Where a previous pixel is
    /// require for such forms the specification instead references previous bytes. That is, for
    /// a gray pixel of bit depth 2, the pixel used in prediction is actually 4 pixels prior. This
    /// has the consequence that the number of possible values is rather small. To make this fact
    /// more obvious in the type system and the optimizer we use an explicit enum here.
    pub(crate) fn bpp_in_prediction(&self) -> BytesPerPixel {
        BytesPerPixel::from_usize(self.bytes_per_pixel())
    }

    /// Returns the number of bytes needed for one deinterlaced image.
    pub fn raw_bytes(&self) -> usize {
        self.height as usize * self.raw_row_length()
    }

    /// Returns the number of bytes needed for one deinterlaced row.
    pub fn raw_row_length(&self) -> usize {
        self.raw_row_length_from_width(self.width)
    }

    pub(crate) fn checked_raw_row_length(&self) -> Option<usize> {
        self.color_type
            .checked_raw_row_length(self.bit_depth, self.width)
    }

    /// Returns the number of bytes needed for one deinterlaced row of width `width`.
    pub fn raw_row_length_from_width(&self, width: u32) -> usize {
        self.color_type
            .raw_row_length_from_width(self.bit_depth, width)
    }

    /// Gamma dependent on sRGB chunk
    pub fn gamma(&self) -> Option<ScaledFloat> {
        if self.srgb.is_some() {
            Some(crate::srgb::substitute_gamma())
        } else {
            self.gama_chunk
        }
    }

    /// Chromaticities dependent on sRGB chunk
    pub fn chromaticities(&self) -> Option<SourceChromaticities> {
        if self.srgb.is_some() {
            Some(crate::srgb::substitute_chromaticities())
        } else {
            self.chrm_chunk
        }
    }

    /// Mark the image data as conforming to the SRGB color space with the specified rendering intent.
    ///
    /// Any ICC profiles will be ignored.
    ///
    /// Source gamma and chromaticities will be written only if they're set to fallback
    /// values specified in [11.3.2.5](https://www.w3.org/TR/png-3/#sRGB-gAMA-cHRM).
    pub(crate) fn set_source_srgb(&mut self, rendering_intent: SrgbRenderingIntent) {
        self.srgb = Some(rendering_intent);
        self.icc_profile = None;
    }
}

impl BytesPerPixel {
    pub(crate) fn from_usize(bpp: usize) -> Self {
        match bpp {
            1 => BytesPerPixel::One,
            2 => BytesPerPixel::Two,
            3 => BytesPerPixel::Three,
            4 => BytesPerPixel::Four,
            6 => BytesPerPixel::Six,   // Only rgb×16bit
            8 => BytesPerPixel::Eight, // Only rgba×16bit
            _ => unreachable!("Not a possible byte rounded pixel width"),
        }
    }

    pub(crate) fn into_usize(self) -> usize {
        self as usize
    }
}

bitflags::bitflags! {
    /// Output transformations
    ///
    /// Many flags from libpng are not yet supported. A PR discussing/adding them would be nice.
    ///
    #[doc = "
    ```c
    /// Discard the alpha channel
    const STRIP_ALPHA         = 0x0002; // read only
    /// Expand 1; 2 and 4-bit samples to bytes
    const PACKING             = 0x0004; // read and write
    /// Change order of packed pixels to LSB first
    const PACKSWAP            = 0x0008; // read and write
    /// Invert monochrome images
    const INVERT_MONO         = 0x0020; // read and write
    /// Normalize pixels to the sBIT depth
    const SHIFT               = 0x0040; // read and write
    /// Flip RGB to BGR; RGBA to BGRA
    const BGR                 = 0x0080; // read and write
    /// Flip RGBA to ARGB or GA to AG
    const SWAP_ALPHA          = 0x0100; // read and write
    /// Byte-swap 16-bit samples
    const SWAP_ENDIAN         = 0x0200; // read and write
    /// Change alpha from opacity to transparency
    const INVERT_ALPHA        = 0x0400; // read and write
    const STRIP_FILLER        = 0x0800; // write only
    const STRIP_FILLER_BEFORE = 0x0800; // write only
    const STRIP_FILLER_AFTER  = 0x1000; // write only
    const GRAY_TO_RGB         = 0x2000; // read only
    const EXPAND_16           = 0x4000; // read only
    /// Similar to STRIP_16 but in libpng considering gamma?
    /// Not entirely sure the documentation says it is more
    /// accurate but doesn't say precisely how.
    const SCALE_16            = 0x8000; // read only
    ```
    "]
    #[derive(Clone, Copy, Debug, Eq, Hash, Ord, PartialEq, PartialOrd)]
    pub struct Transformations: u32 {
        /// No transformation
        const IDENTITY            = 0x00000; // read and write */
        /// Strip 16-bit samples to 8 bits
        const STRIP_16            = 0x00001; // read only */
        /// Expand paletted images to RGB; expand grayscale images of
        /// less than 8-bit depth to 8-bit depth; and expand tRNS chunks
        /// to alpha channels.
        const EXPAND              = 0x00010; // read only */
        /// Expand paletted images to include an alpha channel. Implies `EXPAND`.
        const ALPHA               = 0x10000; // read only */
    }
}

impl Transformations {
    /// Transform every input to 8bit grayscale or color.
    ///
    /// This sets `EXPAND` and `STRIP_16` which is similar to the default transformation used by
    /// this library prior to `0.17`.
    pub fn normalize_to_color8() -> Transformations {
        Transformations::EXPAND | Transformations::STRIP_16
    }
}

/// Instantiate the default transformations, the identity transform.
impl Default for Transformations {
    fn default() -> Transformations {
        Transformations::IDENTITY
    }
}

#[derive(Debug)]
pub struct ParameterError {
    inner: ParameterErrorKind,
}

#[derive(Debug)]
pub(crate) enum ParameterErrorKind {
    /// A provided buffer must be have the exact size to hold the image data. Where the buffer can
    /// be allocated by the caller, they must ensure that it has a minimum size as hinted previously.
    /// Even though the size is calculated from image data, this does counts as a parameter error
    /// because they must react to a value produced by this library, which can have been subjected
    /// to limits.
    ImageBufferSize { expected: usize, actual: usize },
    /// A bit like return `None` from an iterator.
    /// We use it to differentiate between failing to seek to the next image in a sequence and the
    /// absence of a next image. This is an error of the caller because they should have checked
    /// the number of images by inspecting the header data returned when opening the image. This
    /// library will perform the checks necessary to ensure that data was accurate or error with a
    /// format error otherwise.
    PolledAfterEndOfImage,
    /// Attempt to continue decoding after a fatal, non-resumable error was reported (e.g. after
    /// [`DecodingError::Format`]).  The only case when it is possible to resume after an error
    /// is an `UnexpectedEof` scenario - see [`DecodingError::IoError`].
    PolledAfterFatalError,
}

impl From<ParameterErrorKind> for ParameterError {
    fn from(inner: ParameterErrorKind) -> Self {
        ParameterError { inner }
    }
}

impl fmt::Display for ParameterError {
    fn fmt(&self, fmt: &mut fmt::Formatter) -> fmt::Result {
        use ParameterErrorKind::*;
        match self.inner {
            ImageBufferSize { expected, actual } => {
                write!(fmt, "wrong data size, expected {} got {}", expected, actual)
            }
            PolledAfterEndOfImage => write!(fmt, "End of image has been reached"),
            PolledAfterFatalError => {
                write!(fmt, "A fatal decoding error has been encounted earlier")
            }
        }
    }
}<|MERGE_RESOLUTION|>--- conflicted
+++ resolved
@@ -1,11 +1,7 @@
 //! Common types shared between the encoder and decoder
-<<<<<<< HEAD
 use crate::text_metadata::{EncodableTextChunk, ITXtChunk, TEXtChunk, ZTXtChunk};
 #[allow(unused_imports)] // used by doc comments only
 use crate::Filter;
-=======
-use crate::text_metadata::{ITXtChunk, TEXtChunk, ZTXtChunk};
->>>>>>> af389624
 use crate::{chunk, encoder};
 use io::Write;
 use std::{borrow::Cow, convert::TryFrom, fmt, io};
@@ -673,11 +669,6 @@
 
     pub frame_control: Option<FrameControl>,
     pub animation_control: Option<AnimationControl>,
-<<<<<<< HEAD
-    /// Controls the DEFLATE compression options. Influences the trade-off between compression speed and ratio, along with filters.
-    pub compression_deflate: DeflateCompression,
-=======
->>>>>>> af389624
     /// Gamma of the source system.
     /// Set by both `gAMA` as well as to a replacement by `sRGB` chunk.
     pub source_gamma: Option<ScaledFloat>,
@@ -723,10 +714,6 @@
             pixel_dims: None,
             frame_control: None,
             animation_control: None,
-<<<<<<< HEAD
-            compression_deflate: DeflateCompression::default(),
-=======
->>>>>>> af389624
             source_gamma: None,
             source_chromaticities: None,
             srgb: None,
