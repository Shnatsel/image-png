--- conflicted
+++ resolved
@@ -1099,11 +1099,7 @@
 
 #[cfg(test)]
 mod test {
-<<<<<<< HEAD
-    use super::{filter, unfilter, BytesPerPixel, RowFilter};
-=======
     use super::*;
->>>>>>> af389624
     use core::iter;
 
     #[test]
